use std::io::Read;

#[test]
fn issue_27_part_2() {
    let mut data = Vec::new();
    std::fs::File::open("test_resources/blackbox/github_issue_cases/panic_data2_issue_27.bin")
        .unwrap()
        .read_to_end(&mut data)
        .unwrap();

    rxing::helpers::detect_multiple_in_luma(data, 720, 618).unwrap_or_default();
}

#[cfg(feature = "image")]
#[test]
fn issue_28() {
    use rxing::DecodingHintDictionary;

    let mut hints: DecodingHintDictionary = DecodingHintDictionary::new();
    hints.insert(
        rxing::DecodeHintType::TRY_HARDER,
        rxing::DecodeHintValue::TryHarder(true),
    );
    rxing::helpers::detect_multiple_in_file_with_hints("test_resources/blackbox/github_issue_cases/226611447-be6041dc-5b21-42fe-827b-068ccc59082c.png", &mut hints).unwrap_or_default();
}

#[cfg(feature = "image")]
#[test]
fn dynamsoft_all_supported_formats_image_fault() {
    use rxing::DecodingHintDictionary;

    let mut hints: DecodingHintDictionary = DecodingHintDictionary::new();
    hints.insert(
        rxing::DecodeHintType::TRY_HARDER,
        rxing::DecodeHintValue::TryHarder(true),
    );
    let results = rxing::helpers::detect_multiple_in_file_with_hints(
        "test_resources/blackbox/multi-1/AllSupportedBarcodeTypes.png",
        &mut hints,
    )
    .expect("must not fault during read");

    assert!(
        results.len() >= 11,
        "regression detection, base count of 11 codes"
    );

    // ToDo: This test is incomplete. Some that should be detected aren't, and some that are detected shouldn't be.
}

#[cfg(feature = "image")]
#[test]
fn zxing_bench_issue_1() {
    use rxing::{BarcodeFormat, DecodingHintDictionary};

    let mut hints: DecodingHintDictionary = DecodingHintDictionary::new();
    hints.insert(
        rxing::DecodeHintType::TRY_HARDER,
        rxing::DecodeHintValue::TryHarder(true),
    );
    let results = rxing::helpers::detect_multiple_in_file_with_hints(
        "test_resources/blackbox/github_issue_cases/170050507-1f10f0ef-82ca-4e14-a2d2-4b288ec54809.png",
        &mut hints,
    )
    .expect("must not fault during read");

    assert_eq!(
        results.len(),
        9,
        "must detect 9 barcodes, found: {}",
        results.len()
    );

    assert_eq!(results[0].getText(), "CODE39");
    assert_eq!(results[0].getBarcodeFormat(), &BarcodeFormat::CODE_39);

    assert_eq!(results[1].getText(), "012345");
    assert_eq!(results[1].getBarcodeFormat(), &BarcodeFormat::CODABAR);

    assert_eq!(results[2].getText(), "CODE128");
    assert_eq!(results[2].getBarcodeFormat(), &BarcodeFormat::CODE_128);

    assert_eq!(results[3].getText(), "00123456");
    assert_eq!(results[3].getBarcodeFormat(), &BarcodeFormat::ITF);

    assert_eq!(results[4].getText(), "CODE93");
    assert_eq!(results[4].getBarcodeFormat(), &BarcodeFormat::CODE_93);

    assert_eq!(results[5].getText(), "012345678905");
    assert_eq!(results[5].getBarcodeFormat(), &BarcodeFormat::UPC_A);

    assert_eq!(results[6].getText(), "01234565");
    assert_eq!(results[6].getBarcodeFormat(), &BarcodeFormat::EAN_8);

    assert_eq!(results[7].getText(), "01234565");
    assert_eq!(results[7].getBarcodeFormat(), &BarcodeFormat::UPC_E);

    assert_eq!(results[8].getText(), "1234567890128");
    assert_eq!(results[8].getBarcodeFormat(), &BarcodeFormat::EAN_13);

    /*
       Found 9 results
       Result 0:
       (code 39) CODE39
       Result 1:
       (codabar) 012345
       Result 2:
       (code 128) CODE128
       Result 3:
       (itf) 00123456
       Result 4:
       (code 93) CODE93
       Result 5:
       (upc a) 012345678905
       Result 6:
       (ean 8) 01234565
       Result 7:
       (upc e) 01234565
       Result 8:
       (ean 13) 1234567890128

    */
}

#[cfg(feature = "image")]
#[test]
fn issue_48() {
    use rxing::{BarcodeFormat, DecodingHintDictionary};

    let mut hints: DecodingHintDictionary = DecodingHintDictionary::new();
    hints.insert(
        rxing::DecodeHintType::TRY_HARDER,
        rxing::DecodeHintValue::TryHarder(true),
    );
    let results = rxing::helpers::detect_multiple_in_file_with_hints(
        "test_resources/blackbox/github_issue_cases/300908088-2b3ffe34-1067-48c9-8663-f841b5d0acf6.png",
        &mut hints,
    )
    .expect("must not fault during read");

    /*
       Found 3 results
       Result 0:
       (datamatrix) This is a Data Matrix by TEC-IT
       Result 1:
       (datamatrix) This is a Data Matrix by TEC-IT
       Result 2:
       (datamatrix) Hello world
    */

    assert_eq!(
        results.len(),
        3,
        "must detect 3 barcodes, found: {}",
        results.len()
    );

    assert_eq!(results[0].getText(), "This is a Data Matrix by TEC-IT");
    assert_eq!(results[0].getBarcodeFormat(), &BarcodeFormat::DATA_MATRIX);

    assert_eq!(results[1].getText(), "This is a Data Matrix by TEC-IT");
    assert_eq!(results[1].getBarcodeFormat(), &BarcodeFormat::DATA_MATRIX);

    assert_eq!(results[2].getText(), "Hello world");
    assert_eq!(results[2].getBarcodeFormat(), &BarcodeFormat::DATA_MATRIX);
}

#[cfg(feature = "image")]
#[test]
fn zxing_bench_grey_image_issue_luma8_image() {
    use image::DynamicImage;
    use rxing::{
        common::HybridBinarizer,
        multi::{GenericMultipleBarcodeReader, MultipleBarcodeReader},
        BarcodeFormat, BinaryBitmap, BufferedImageLuminanceSource, DecodeHintType, DecodeHintValue,
        DecodingHintDictionary, Exceptions, MultiUseMultiFormatReader,
    };

    const FILE_NAME : &str = "test_resources/blackbox/github_issue_cases/170050507-1f10f0ef-82ca-4e14-a2d2-4b288ec54809.png";

    let mut hints = DecodingHintDictionary::default();

    let img = DynamicImage::from(
        image::open(FILE_NAME)
            .map_err(|e| Exceptions::runtime_with(format!("couldn't read {FILE_NAME}: {e}")))
            .unwrap()
            .to_luma8(),
    );
    let multi_format_reader = MultiUseMultiFormatReader::default();
    let mut scanner = GenericMultipleBarcodeReader::new(multi_format_reader);

    hints
        .entry(DecodeHintType::TRY_HARDER)
        .or_insert(DecodeHintValue::TryHarder(true));

    let results = scanner
        .decode_multiple_with_hints(
            &mut BinaryBitmap::new(HybridBinarizer::new(BufferedImageLuminanceSource::new(img))),
            &hints,
        )
        .expect("must not fault during read");

    assert_eq!(
        results.len(),
        9,
        "must detect 9 barcodes, found: {}",
        results.len()
    );

    assert_eq!(results[0].getText(), "CODE39");
    assert_eq!(results[0].getBarcodeFormat(), &BarcodeFormat::CODE_39);

    assert_eq!(results[1].getText(), "012345");
    assert_eq!(results[1].getBarcodeFormat(), &BarcodeFormat::CODABAR);

    assert_eq!(results[2].getText(), "CODE128");
    assert_eq!(results[2].getBarcodeFormat(), &BarcodeFormat::CODE_128);

    assert_eq!(results[3].getText(), "00123456");
    assert_eq!(results[3].getBarcodeFormat(), &BarcodeFormat::ITF);

    assert_eq!(results[4].getText(), "CODE93");
    assert_eq!(results[4].getBarcodeFormat(), &BarcodeFormat::CODE_93);

    assert_eq!(results[5].getText(), "012345678905");
    assert_eq!(results[5].getBarcodeFormat(), &BarcodeFormat::UPC_A);

    assert_eq!(results[6].getText(), "01234565");
    assert_eq!(results[6].getBarcodeFormat(), &BarcodeFormat::EAN_8);

    assert_eq!(results[7].getText(), "01234565");
    assert_eq!(results[7].getBarcodeFormat(), &BarcodeFormat::UPC_E);

    assert_eq!(results[8].getText(), "1234567890128");
    assert_eq!(results[8].getBarcodeFormat(), &BarcodeFormat::EAN_13);

    /*
       Found 9 results
       Result 0:
       (code 39) CODE39
       Result 1:
       (codabar) 012345
       Result 2:
       (code 128) CODE128
       Result 3:
       (itf) 00123456
       Result 4:
       (code 93) CODE93
       Result 5:
       (upc a) 012345678905
       Result 6:
       (ean 8) 01234565
       Result 7:
       (upc e) 01234565
       Result 8:
       (ean 13) 1234567890128

    */
}

#[cfg(feature = "image")]
#[test]
fn zxing_bench_grey_image_issue_raw_luma8() {
    use rxing::{
        common::HybridBinarizer,
        multi::{GenericMultipleBarcodeReader, MultipleBarcodeReader},
        BarcodeFormat, BinaryBitmap, DecodeHintType, DecodeHintValue, DecodingHintDictionary,
        Exceptions, Luma8LuminanceSource, MultiUseMultiFormatReader,
    };

    const FILE_NAME : &str = "test_resources/blackbox/github_issue_cases/170050507-1f10f0ef-82ca-4e14-a2d2-4b288ec54809.png";

    let mut hints = DecodingHintDictionary::default();

    let img = image::open(FILE_NAME)
        .map_err(|e| Exceptions::runtime_with(format!("couldn't read {FILE_NAME}: {e}")))
        .unwrap();
    let multi_format_reader = MultiUseMultiFormatReader::default();
    let mut scanner = GenericMultipleBarcodeReader::new(multi_format_reader);

    hints
        .entry(DecodeHintType::TRY_HARDER)
        .or_insert(DecodeHintValue::TryHarder(true));

    let results = scanner
        .decode_multiple_with_hints(
            &mut BinaryBitmap::new(HybridBinarizer::new(Luma8LuminanceSource::new(
                img.to_luma8().into_raw(),
                img.width(),
                img.height(),
            ))),
            &hints,
        )
        .expect("must not fault during read");

    assert_eq!(
        results.len(),
        9,
        "must detect 9 barcodes, found: {}",
        results.len()
    );

    assert_eq!(results[0].getText(), "CODE39");
    assert_eq!(results[0].getBarcodeFormat(), &BarcodeFormat::CODE_39);

    assert_eq!(results[1].getText(), "012345");
    assert_eq!(results[1].getBarcodeFormat(), &BarcodeFormat::CODABAR);

    assert_eq!(results[2].getText(), "CODE128");
    assert_eq!(results[2].getBarcodeFormat(), &BarcodeFormat::CODE_128);

    assert_eq!(results[3].getText(), "00123456");
    assert_eq!(results[3].getBarcodeFormat(), &BarcodeFormat::ITF);

    assert_eq!(results[4].getText(), "CODE93");
    assert_eq!(results[4].getBarcodeFormat(), &BarcodeFormat::CODE_93);

    assert_eq!(results[5].getText(), "012345678905");
    assert_eq!(results[5].getBarcodeFormat(), &BarcodeFormat::UPC_A);

    assert_eq!(results[6].getText(), "01234565");
    assert_eq!(results[6].getBarcodeFormat(), &BarcodeFormat::EAN_8);

    assert_eq!(results[7].getText(), "01234565");
    assert_eq!(results[7].getBarcodeFormat(), &BarcodeFormat::UPC_E);

    assert_eq!(results[8].getText(), "1234567890128");
    assert_eq!(results[8].getBarcodeFormat(), &BarcodeFormat::EAN_13);

    /*
       Found 9 results
       Result 0:
       (code 39) CODE39
       Result 1:
       (codabar) 012345
       Result 2:
       (code 128) CODE128
       Result 3:
       (itf) 00123456
       Result 4:
       (code 93) CODE93
       Result 5:
       (upc a) 012345678905
       Result 6:
       (ean 8) 01234565
       Result 7:
       (upc e) 01234565
       Result 8:
       (ean 13) 1234567890128

    */
}

#[cfg(feature = "image")]
#[test]
fn test_issue_49() {
    use rxing::{
        common::HybridBinarizer,
        multi::{GenericMultipleBarcodeReader, MultipleBarcodeReader},
        BarcodeFormat, BinaryBitmap, DecodeHintType, DecodeHintValue, DecodingHintDictionary,
        Exceptions, Luma8LuminanceSource, MultiUseMultiFormatReader,
    };

    const FILE_NAME : &str = "test_resources/blackbox/github_issue_cases/345143005-4538852a-242a-4f77-87cc-fefb66856ecf.png";
    let mut hints = DecodingHintDictionary::default();

    let img = image::open(FILE_NAME)
        .map_err(|e| Exceptions::runtime_with(format!("couldn't read {FILE_NAME}: {e}")))
        .unwrap();
    let multi_format_reader = MultiUseMultiFormatReader::default();
    let mut scanner = GenericMultipleBarcodeReader::new(multi_format_reader);

    hints
        .entry(DecodeHintType::TRY_HARDER)
        .or_insert(DecodeHintValue::TryHarder(true));

    let results = scanner
        .decode_multiple_with_hints(
            &mut BinaryBitmap::new(HybridBinarizer::new(Luma8LuminanceSource::new(
                img.to_luma8().into_raw(),
                img.width(),
                img.height(),
            ))),
            &hints,
        )
        .expect("must not fault during read");

    assert_eq!(results.len(), 3);

    let itf_result = results
        .iter()
        .find(|r| r.getBarcodeFormat() == &BarcodeFormat::ITF)
        .expect("must find an ITF barcode");

    const EXPECTED_ITF_TEXT: &str = "85680000000343202687700000014672192100000000";

    assert_eq!(EXPECTED_ITF_TEXT, itf_result.getText());
}

#[cfg(feature = "image")]
#[test]
<<<<<<< HEAD
fn issue_51_multiple_detection() {
    use image::DynamicImage;
    use rxing::{
        common::HybridBinarizer,
        multi::{GenericMultipleBarcodeReader, MultipleBarcodeReader},
        BarcodeFormat, BinaryBitmap, BufferedImageLuminanceSource, DecodeHintType, DecodeHintValue,
        DecodingHintDictionary, Exceptions, MultiUseMultiFormatReader,
    };

    const FILE_NAME : &str = "test_resources/blackbox/github_issue_cases/349949736-8e3b9d66-d114-41ca-a8e0-f1332d111827.jpeg";

    let mut hints = DecodingHintDictionary::default();

    let img = DynamicImage::from(
        image::open(FILE_NAME)
            .map_err(|e| Exceptions::runtime_with(format!("couldn't read {FILE_NAME}: {e}")))
            .unwrap()
            .to_luma8(),
    );
    let multi_format_reader = MultiUseMultiFormatReader::default();
    let mut scanner = GenericMultipleBarcodeReader::new(multi_format_reader);
=======
fn test_issue_50() {
    use rxing::{
        common::HybridBinarizer, BarcodeFormat, BinaryBitmap, DecodeHintType, DecodeHintValue,
        DecodingHintDictionary, Exceptions, Luma8LuminanceSource, MultiUseMultiFormatReader,
        Reader,
    };

    const FILE_NAME : &str = "test_resources/blackbox/github_issue_cases/346304318-16acfb7a-4a41-4b15-af78-7ccf061e72bd.png";
    let mut hints = DecodingHintDictionary::default();

    let img = image::open(FILE_NAME)
        .map_err(|e| Exceptions::runtime_with(format!("couldn't read {FILE_NAME}: {e}")))
        .unwrap();
    let mut scanner = MultiUseMultiFormatReader::default();
>>>>>>> ae6a261c

    hints
        .entry(DecodeHintType::TRY_HARDER)
        .or_insert(DecodeHintValue::TryHarder(true));

<<<<<<< HEAD
    let results = scanner
        .decode_multiple_with_hints(
            &mut BinaryBitmap::new(HybridBinarizer::new(BufferedImageLuminanceSource::new(img))),
            &hints,
        )
        .expect("must not fault during read image 1");

    assert_eq!(
        results.len(),
        1,
        "must detect 1 barcodes, found: {}",
        results.len()
    );

    const FILE_NAME2 : &str = "test_resources/blackbox/github_issue_cases/349949791-1e8b67a7-0994-46fb-bd86-a5f3cd79f0e5.jpeg";

    let mut hints = DecodingHintDictionary::default();

    let img = DynamicImage::from(
        image::open(FILE_NAME2)
            .map_err(|e| Exceptions::runtime_with(format!("couldn't read {FILE_NAME2}: {e}")))
            .unwrap()
            .to_luma8(),
    );
    let multi_format_reader = MultiUseMultiFormatReader::default();
    let mut scanner = GenericMultipleBarcodeReader::new(multi_format_reader);
=======
    hints
        .entry(DecodeHintType::PURE_BARCODE)
        .or_insert(DecodeHintValue::PureBarcode(true));

    let result = scanner
        .decode_with_hints(
            &mut BinaryBitmap::new(HybridBinarizer::new(Luma8LuminanceSource::new(
                img.to_luma8().into_raw(),
                img.width(),
                img.height(),
            ))),
            &hints,
        )
        .expect("must not fault during read");

    const EXPECTED_FORMAT: &BarcodeFormat = &BarcodeFormat::ITF;
    const EXPECTED_ITF_TEXT: &str = "85680000001403303242024070501202400002535294";

    assert_eq!(EXPECTED_ITF_TEXT, result.getText());

    assert_eq!(EXPECTED_FORMAT, result.getBarcodeFormat());
}

#[cfg(feature = "image")]
#[test]
fn test_issue_50_2() {
    use rxing::{
        common::AdaptiveThresholdBinarizer, BarcodeFormat, BinaryBitmap, DecodeHintType,
        DecodeHintValue, DecodingHintDictionary, Exceptions, Luma8LuminanceSource,
        MultiUseMultiFormatReader, Reader,
    };

    const FILE_NAME : &str = "test_resources/blackbox/github_issue_cases/346304318-16acfb7a-4a41-4b15-af78-7ccf061e72bd.png";
    let mut hints = DecodingHintDictionary::default();

    let img = image::open(FILE_NAME)
        .map_err(|e| Exceptions::runtime_with(format!("couldn't read {FILE_NAME}: {e}")))
        .unwrap();
    let mut scanner = MultiUseMultiFormatReader::default();
>>>>>>> ae6a261c

    hints
        .entry(DecodeHintType::TRY_HARDER)
        .or_insert(DecodeHintValue::TryHarder(true));

<<<<<<< HEAD
    let results = scanner
        .decode_multiple_with_hints(
            &mut BinaryBitmap::new(HybridBinarizer::new(BufferedImageLuminanceSource::new(img))),
            &hints,
        )
        .expect("must not fault during read of image 2");

    assert_eq!(
        results.len(),
        1,
        "must detect 1 barcodes, found: {}",
        results.len()
    );
=======
    let result = scanner
        .decode_with_hints(
            &mut BinaryBitmap::new(AdaptiveThresholdBinarizer::new(
                Luma8LuminanceSource::new(img.to_luma8().into_raw(), img.width(), img.height()),
                1,
            )),
            &hints,
        )
        .expect("must not fault during read");

    const EXPECTED_FORMAT: &BarcodeFormat = &BarcodeFormat::ITF;
    const EXPECTED_ITF_TEXT: &str = "85680000001403303242024070501202400002535294";

    assert_eq!(EXPECTED_ITF_TEXT, result.getText());

    assert_eq!(EXPECTED_FORMAT, result.getBarcodeFormat());
>>>>>>> ae6a261c
}<|MERGE_RESOLUTION|>--- conflicted
+++ resolved
@@ -397,9 +397,93 @@
     assert_eq!(EXPECTED_ITF_TEXT, itf_result.getText());
 }
 
-#[cfg(feature = "image")]
-#[test]
-<<<<<<< HEAD
+
+#[cfg(feature = "image")]
+#[test]
+fn test_issue_50() {
+    use rxing::{
+        common::HybridBinarizer, BarcodeFormat, BinaryBitmap, DecodeHintType, DecodeHintValue,
+        DecodingHintDictionary, Exceptions, Luma8LuminanceSource, MultiUseMultiFormatReader,
+        Reader,
+    };
+
+    const FILE_NAME : &str = "test_resources/blackbox/github_issue_cases/346304318-16acfb7a-4a41-4b15-af78-7ccf061e72bd.png";
+    let mut hints = DecodingHintDictionary::default();
+
+    let img = image::open(FILE_NAME)
+        .map_err(|e| Exceptions::runtime_with(format!("couldn't read {FILE_NAME}: {e}")))
+        .unwrap();
+    let mut scanner = MultiUseMultiFormatReader::default();
+
+    hints
+        .entry(DecodeHintType::TRY_HARDER)
+        .or_insert(DecodeHintValue::TryHarder(true));
+
+    hints
+        .entry(DecodeHintType::PURE_BARCODE)
+        .or_insert(DecodeHintValue::PureBarcode(true));
+
+    let result = scanner
+        .decode_with_hints(
+            &mut BinaryBitmap::new(HybridBinarizer::new(Luma8LuminanceSource::new(
+                img.to_luma8().into_raw(),
+                img.width(),
+                img.height(),
+            ))),
+            &hints,
+        )
+        .expect("must not fault during read");
+
+    const EXPECTED_FORMAT: &BarcodeFormat = &BarcodeFormat::ITF;
+    const EXPECTED_ITF_TEXT: &str = "85680000001403303242024070501202400002535294";
+
+    assert_eq!(EXPECTED_ITF_TEXT, result.getText());
+
+    assert_eq!(EXPECTED_FORMAT, result.getBarcodeFormat());
+}
+
+#[cfg(feature = "image")]
+#[test]
+fn test_issue_50_2() {
+    use rxing::{
+        common::AdaptiveThresholdBinarizer, BarcodeFormat, BinaryBitmap, DecodeHintType,
+        DecodeHintValue, DecodingHintDictionary, Exceptions, Luma8LuminanceSource,
+        MultiUseMultiFormatReader, Reader,
+    };
+
+    const FILE_NAME : &str = "test_resources/blackbox/github_issue_cases/346304318-16acfb7a-4a41-4b15-af78-7ccf061e72bd.png";
+    let mut hints = DecodingHintDictionary::default();
+
+    let img = image::open(FILE_NAME)
+        .map_err(|e| Exceptions::runtime_with(format!("couldn't read {FILE_NAME}: {e}")))
+        .unwrap();
+    let mut scanner = MultiUseMultiFormatReader::default();
+
+    hints
+        .entry(DecodeHintType::TRY_HARDER)
+        .or_insert(DecodeHintValue::TryHarder(true));
+
+    let result = scanner
+        .decode_with_hints(
+            &mut BinaryBitmap::new(AdaptiveThresholdBinarizer::new(
+                Luma8LuminanceSource::new(img.to_luma8().into_raw(), img.width(), img.height()),
+                1,
+            )),
+            &hints,
+        )
+        .expect("must not fault during read");
+
+    const EXPECTED_FORMAT: &BarcodeFormat = &BarcodeFormat::ITF;
+    const EXPECTED_ITF_TEXT: &str = "85680000001403303242024070501202400002535294";
+
+    assert_eq!(EXPECTED_ITF_TEXT, result.getText());
+
+    assert_eq!(EXPECTED_FORMAT, result.getBarcodeFormat());
+}
+
+
+#[cfg(feature = "image")]
+#[test]
 fn issue_51_multiple_detection() {
     use image::DynamicImage;
     use rxing::{
@@ -421,28 +505,11 @@
     );
     let multi_format_reader = MultiUseMultiFormatReader::default();
     let mut scanner = GenericMultipleBarcodeReader::new(multi_format_reader);
-=======
-fn test_issue_50() {
-    use rxing::{
-        common::HybridBinarizer, BarcodeFormat, BinaryBitmap, DecodeHintType, DecodeHintValue,
-        DecodingHintDictionary, Exceptions, Luma8LuminanceSource, MultiUseMultiFormatReader,
-        Reader,
-    };
-
-    const FILE_NAME : &str = "test_resources/blackbox/github_issue_cases/346304318-16acfb7a-4a41-4b15-af78-7ccf061e72bd.png";
-    let mut hints = DecodingHintDictionary::default();
-
-    let img = image::open(FILE_NAME)
-        .map_err(|e| Exceptions::runtime_with(format!("couldn't read {FILE_NAME}: {e}")))
-        .unwrap();
-    let mut scanner = MultiUseMultiFormatReader::default();
->>>>>>> ae6a261c
-
-    hints
-        .entry(DecodeHintType::TRY_HARDER)
-        .or_insert(DecodeHintValue::TryHarder(true));
-
-<<<<<<< HEAD
+
+    hints
+        .entry(DecodeHintType::TRY_HARDER)
+        .or_insert(DecodeHintValue::TryHarder(true));
+
     let results = scanner
         .decode_multiple_with_hints(
             &mut BinaryBitmap::new(HybridBinarizer::new(BufferedImageLuminanceSource::new(img))),
@@ -469,53 +536,11 @@
     );
     let multi_format_reader = MultiUseMultiFormatReader::default();
     let mut scanner = GenericMultipleBarcodeReader::new(multi_format_reader);
-=======
-    hints
-        .entry(DecodeHintType::PURE_BARCODE)
-        .or_insert(DecodeHintValue::PureBarcode(true));
-
-    let result = scanner
-        .decode_with_hints(
-            &mut BinaryBitmap::new(HybridBinarizer::new(Luma8LuminanceSource::new(
-                img.to_luma8().into_raw(),
-                img.width(),
-                img.height(),
-            ))),
-            &hints,
-        )
-        .expect("must not fault during read");
-
-    const EXPECTED_FORMAT: &BarcodeFormat = &BarcodeFormat::ITF;
-    const EXPECTED_ITF_TEXT: &str = "85680000001403303242024070501202400002535294";
-
-    assert_eq!(EXPECTED_ITF_TEXT, result.getText());
-
-    assert_eq!(EXPECTED_FORMAT, result.getBarcodeFormat());
-}
-
-#[cfg(feature = "image")]
-#[test]
-fn test_issue_50_2() {
-    use rxing::{
-        common::AdaptiveThresholdBinarizer, BarcodeFormat, BinaryBitmap, DecodeHintType,
-        DecodeHintValue, DecodingHintDictionary, Exceptions, Luma8LuminanceSource,
-        MultiUseMultiFormatReader, Reader,
-    };
-
-    const FILE_NAME : &str = "test_resources/blackbox/github_issue_cases/346304318-16acfb7a-4a41-4b15-af78-7ccf061e72bd.png";
-    let mut hints = DecodingHintDictionary::default();
-
-    let img = image::open(FILE_NAME)
-        .map_err(|e| Exceptions::runtime_with(format!("couldn't read {FILE_NAME}: {e}")))
-        .unwrap();
-    let mut scanner = MultiUseMultiFormatReader::default();
->>>>>>> ae6a261c
-
-    hints
-        .entry(DecodeHintType::TRY_HARDER)
-        .or_insert(DecodeHintValue::TryHarder(true));
-
-<<<<<<< HEAD
+
+    hints
+        .entry(DecodeHintType::TRY_HARDER)
+        .or_insert(DecodeHintValue::TryHarder(true));
+
     let results = scanner
         .decode_multiple_with_hints(
             &mut BinaryBitmap::new(HybridBinarizer::new(BufferedImageLuminanceSource::new(img))),
@@ -529,22 +554,4 @@
         "must detect 1 barcodes, found: {}",
         results.len()
     );
-=======
-    let result = scanner
-        .decode_with_hints(
-            &mut BinaryBitmap::new(AdaptiveThresholdBinarizer::new(
-                Luma8LuminanceSource::new(img.to_luma8().into_raw(), img.width(), img.height()),
-                1,
-            )),
-            &hints,
-        )
-        .expect("must not fault during read");
-
-    const EXPECTED_FORMAT: &BarcodeFormat = &BarcodeFormat::ITF;
-    const EXPECTED_ITF_TEXT: &str = "85680000001403303242024070501202400002535294";
-
-    assert_eq!(EXPECTED_ITF_TEXT, result.getText());
-
-    assert_eq!(EXPECTED_FORMAT, result.getBarcodeFormat());
->>>>>>> ae6a261c
-}+}
