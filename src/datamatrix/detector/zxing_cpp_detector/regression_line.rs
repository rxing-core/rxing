--- conflicted
+++ resolved
@@ -77,21 +77,12 @@
     // 	a = b = c = NAN;
     // }
 
-<<<<<<< HEAD
-    fn add(&mut self, p: RXingResultPoint) -> Result<(), Exceptions>; //{
-                                                                      // 	assert(_directionInward != PointF());
-                                                                      // 	_points.push_back(p);
-                                                                      // 	if (_points.size() == 1)
-                                                                      // 		c = dot(normal(), p);
-                                                                      // }
-=======
-    fn add(&mut self, p: &RXingResultPoint) -> Result<()>; //{
-                                                           // 	assert(_directionInward != PointF());
-                                                           // 	_points.push_back(p);
-                                                           // 	if (_points.size() == 1)
-                                                           // 		c = dot(normal(), p);
-                                                           // }
->>>>>>> 118da166
+    fn add(&mut self, p: RXingResultPoint) -> Result<()>; //{
+                                                          // 	assert(_directionInward != PointF());
+                                                          // 	_points.push_back(p);
+                                                          // 	if (_points.size() == 1)
+                                                          // 		c = dot(normal(), p);
+                                                          // }
 
     fn pop_back(&mut self); // { _points.pop_back(); }
 
