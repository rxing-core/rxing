use std::{cell::RefCell, rc::Rc};

use crate::{
    common::{BitMatrix, Result},
    qrcode::encoder::ByteMatrix,
    Exceptions, RXingResultPoint,
};

use super::{BitMatrixCursor, Direction, RegressionLine, StepResult, Value};

#[derive(Clone)]
pub struct EdgeTracer<'a> {
    pub(super) img: &'a BitMatrix,

    pub(super) p: RXingResultPoint, // current position
    d: RXingResultPoint,            // current direction

    // pub history: Option<&'a mut ByteMatrix>, // = nullptr;
    pub history: Option<Rc<RefCell<ByteMatrix>>>,
    pub state: i32,
    // const BitMatrix* img;

    // POINT p; // current position
    // POINT d; // current direction
}

// impl<'a> Clone for EdgeTracer<'_> {
//     fn clone(&self) -> Self {
//         if let Some(history) = self.history {
//             Self { img: self.img, p: self.p.clone(), d: self.d.clone(), history: Some(history), state: self.state.clone() }
//         }else {
//         Self { img: self.img, p: self.p.clone(), d: self.d.clone(), history: None, state: self.state.clone() }
//         }
//     }
// }

impl BitMatrixCursor for EdgeTracer<'_> {
    fn testAt(&self, p: RXingResultPoint) -> Value {
        if self.img.isIn(p, 0) {
            Value::from(self.img.get_point(p))
        } else {
            Value::Invalid
        }
    }

    fn isIn(&self, p: RXingResultPoint) -> bool {
        self.img.isIn(p, 0)
    }

    fn isInSelf(&self) -> bool {
        self.isIn(self.p)
    }

    fn isBlack(&self) -> bool {
        self.blackAt(self.p)
    }

    fn isWhite(&self) -> bool {
        self.whiteAt(self.p)
    }

    fn front(&self) -> &RXingResultPoint {
        &self.d
    }

    fn back(&self) -> RXingResultPoint {
        RXingResultPoint {
            x: -self.d.x,
            y: -self.d.y,
        }
    }

    fn left(&self) -> RXingResultPoint {
        RXingResultPoint {
            x: self.d.y,
            y: -self.d.x,
        }
    }

    fn right(&self) -> RXingResultPoint {
        RXingResultPoint {
            x: -self.d.y,
            y: self.d.x,
        }
    }

    fn turnBack(&mut self) {
        self.d = self.back()
    }

    fn turnLeft(&mut self) {
        self.d = self.left()
    }

    fn turnRight(&mut self) {
        self.d = self.right()
    }

    fn turn(&mut self, dir: Direction) {
        self.d = self.direction(dir)
    }

    fn edgeAt_point(&self, d: RXingResultPoint) -> Value {
        let v = self.testAt(self.p);
        if self.testAt(self.p + d) != v {
            v
        } else {
            Value::Invalid
        }
    }

    fn setDirection(&mut self, dir: RXingResultPoint) {
        self.d = dir.bresenhamDirection();
    }

    fn step(&mut self, s: Option<f32>) -> bool {
        let s = if let Some(s) = s { s } else { 1.0 };
        self.p += self.d * s;
        self.isIn(self.p)
    }

    fn movedBy<T: BitMatrixCursor>(self, d: RXingResultPoint) -> Self {
        let mut res = self;
        res.p += d;

        res
    }

    /**
     * @brief stepToEdge advances cursor to one step behind the next (or n-th) edge.
     * @param nth number of edges to pass
     * @param range max number of steps to take
     * @param backup whether or not to backup one step so we land in front of the edge
     * @return number of steps taken or 0 if moved outside of range/image
     */
    fn stepToEdge(&mut self, nth: Option<i32>, range: Option<i32>, backup: Option<bool>) -> i32 {
        let mut nth = if let Some(nth) = nth { nth } else { 1 };
        let range = if let Some(r) = range { r } else { 0 };
        let backup = if let Some(b) = backup { b } else { false };
        // TODO: provide an alternative and faster out-of-bounds check than isIn() inside testAt()
        let mut steps = 0;
        let mut lv = self.testAt(self.p);

        while nth > 0 && (range <= 0 || steps < range) && lv.isValid() {
            steps += 1;
            let v = self.testAt(self.p + steps * self.d);
            if lv != v {
                lv = v;
                nth -= 1;
            }
        }
        if backup {
            steps -= 1;
        }
        self.p += self.d * steps;
        steps * i32::from(nth == 0)
    }
}

impl<'a> EdgeTracer<'_> {
    pub fn new(image: &'a BitMatrix, p: RXingResultPoint, d: RXingResultPoint) -> EdgeTracer<'a> {
        // : img(&image), p(p) { setDirection(d); }
        EdgeTracer {
            img: image,
            p,
            d,
            history: None,
            state: 0,
        }
    }

    fn traceStep(
        &mut self,
        dEdge: RXingResultPoint,
        maxStepSize: i32,
        goodDirection: bool,
<<<<<<< HEAD
    ) -> Result<StepResult, Exceptions> {
        let dEdge = RXingResultPoint::mainDirection(dEdge);
=======
    ) -> Result<StepResult> {
        let dEdge = RXingResultPoint::mainDirection(*dEdge);
>>>>>>> 118da166
        for breadth in 1..=(if maxStepSize == 1 {
            2
        } else if goodDirection {
            1
        } else {
            3
        }) {
            // for (int breadth = 1; breadth <= (maxStepSize == 1 ? 2 : (goodDirection ? 1 : 3)); ++breadth)
            for step in 1..=maxStepSize {
                // for (int step = 1; step <= maxStepSize; ++step)
                for i in 0..=(2 * (step / 4 + 1) * breadth) {
                    // for (int i = 0; i <= 2*(step/4+1) * breadth; ++i) {
                    let mut pEdge = self.p
                        + step * self.d
                        + (if i & 1 > 0 { (i + 1) / 2 } else { -i / 2 }) * dEdge;
                    // dbg!(pEdge);

                    if !self.blackAt(pEdge + dEdge) {
                        continue;
                    }

                    // found black pixel -> go 'outward' until we hit the b/w border
                    for _j in 0..(std::cmp::max(maxStepSize, 3)) {
                        // for (int j = 0; j < std::max(maxStepSize, 3) && isIn(pEdge); ++j) {
                        if self.whiteAt(pEdge) {
                            // if we are not making any progress, we still have another endless loop bug
                            if self.p == pEdge.centered() {
                                return Err(Exceptions::IllegalStateException(None));
                            }
                            self.p = pEdge.centered();

                            // if (self.history && maxStepSize == 1) {
                            if let Some(history) = &self.history {
                                if maxStepSize == 1 {
                                    if history.borrow().get(self.p.x as u32, self.p.y as u32)
                                        == self.state as u8
                                    {
                                        return Ok(StepResult::ClosedEnd);
                                    }
                                    history.borrow_mut().set(
                                        self.p.x as u32,
                                        self.p.y as u32,
                                        self.state as u8,
                                    );
                                }
                            }

                            return Ok(StepResult::Found);
                        }
                        pEdge = pEdge - dEdge;
                        if self.blackAt(pEdge - self.d) {
                            pEdge = pEdge - self.d;
                        }
                        // dbg!(pEdge);

                        if !self.isIn(pEdge) {
                            break;
                        }
                    }
                    // no valid b/w border found within reasonable range
                    return Ok(StepResult::ClosedEnd);
                }
            }
        }
        Ok(StepResult::OpenEnd)
    }

    pub fn updateDirectionFromOrigin(&mut self, origin: RXingResultPoint) -> bool {
        let old_d = self.d;
        self.setDirection(self.p - origin);
        // if the new direction is pointing "backward", i.e. angle(new, old) > 90 deg -> break
        if RXingResultPoint::dot(self.d, old_d) < 0.0 {
            return false;
        }
        // make sure d stays in the same quadrant to prevent an infinite loop
        if (self.d.x).abs() == (self.d.y).abs() {
            self.d = RXingResultPoint::mainDirection(old_d)
                + 0.99 * (self.d - RXingResultPoint::mainDirection(old_d));
        } else if RXingResultPoint::mainDirection(self.d) != RXingResultPoint::mainDirection(old_d)
        {
            self.d = RXingResultPoint::mainDirection(old_d)
                + 0.99 * RXingResultPoint::mainDirection(self.d);
        }
        true
    }

    pub fn traceLine<T: RegressionLine>(
        &mut self,
        dEdge: RXingResultPoint,
        line: &mut T,
    ) -> Result<bool> {
        line.setDirectionInward(dEdge);
        loop {
            // log(self.p);
            line.add(self.p)?;
            if line.points().len() % 50 == 10 {
                if !line.evaluate_max_distance(None, None) {
                    return Ok(false);
                }
                if !self.updateDirectionFromOrigin(
                    self.p - line.project(self.p)
                        + **line
                            .points()
                            .first()
                            .as_ref()
                            .ok_or(Exceptions::IndexOutOfBoundsException(None))?,
                ) {
                    return Ok(false);
                }
            }
            let stepResult = self.traceStep(dEdge, 1, line.isValid())?;
            if stepResult != StepResult::Found {
                return Ok(stepResult == StepResult::OpenEnd && line.points().len() > 1);
            }
        } // while (true);
    }

    pub fn traceGaps<T: RegressionLine>(
        &mut self,
        dEdge: RXingResultPoint,
        line: &mut T,
        maxStepSize: i32,
        finishLine: &mut T,
    ) -> Result<bool> {
        let mut maxStepSize = maxStepSize;
        line.setDirectionInward(dEdge);
        let mut gaps = 0;
        loop {
            // detect an endless loop (lack of progress). if encountered, please report.
            if !(line.points().is_empty()
                || &&self.p
                    != line
                        .points()
                        .last()
                        .as_ref()
                        .ok_or(Exceptions::IndexOutOfBoundsException(None))?)
            {
                return Err(Exceptions::IllegalStateException(None));
            }
            if !line.points().is_empty()
                && &&self.p
                    == line
                        .points()
                        .last()
                        .as_ref()
                        .ok_or(Exceptions::IndexOutOfBoundsException(None))?
            {
                return Ok(false);
            }
            // log(p);

            // if we drifted too far outside of the code, break
            if line.isValid()
                && line.signedDistance(self.p) < -5.0
                && (!line.evaluate_max_distance(None, None) || line.signedDistance(self.p) < -5.0)
            {
                return Ok(false);
            }

            // if we are drifting towards the inside of the code, pull the current position back out onto the line
            if line.isValid() && line.signedDistance(self.p) > 3.0 {
                // The current direction d and the line we are tracing are supposed to be roughly parallel.
                // In case the 'go outward' step in traceStep lead us astray, we might end up with a line
                // that is almost perpendicular to d. Then the back-projection below can result in an
                // endless loop. Break if the angle between d and line is greater than 45 deg.
                if (RXingResultPoint::dot(RXingResultPoint::normalized(self.d), line.normal()))
                    .abs()
                    > 0.7
                // thresh is approx. sin(45 deg)
                {
                    return Ok(false);
                }

                // re-evaluate line with all the points up to here before projecting
                if !line.evaluate_max_distance(Some(1.5), None) {
                    return Ok(false);
                }

                let mut np = line.project(self.p);
                // make sure we are making progress even when back-projecting:
                // consider a 90deg corner, rotated 45deg. we step away perpendicular from the line and get
                // back projected where we left off the line.
                // The 'while' instead of 'if' was introduced to fix the issue with #245. It turns out that
                // np can actually be behind the projection of the last line point and we need 2 steps in d
                // to prevent a dead lock. see #245.png
                while RXingResultPoint::distance(
                    np,
                    line.project(
                        line.points()
                            .last()
                            .copied()
                            .ok_or(Exceptions::IndexOutOfBoundsException(None))?,
                    ),
                ) < 1.0
                {
                    np += self.d;
                }
                self.p = RXingResultPoint::centered(np);
            } else {
                let stepLengthInMainDir = if line.points().is_empty() {
                    0.0
                } else {
                    RXingResultPoint::dot(
                        RXingResultPoint::mainDirection(self.d),
                        self.p
                            - line
                                .points()
                                .last()
                                .copied()
                                .ok_or(Exceptions::IndexOutOfBoundsException(None))?,
                    )
                };
                line.add(self.p)?;

                if stepLengthInMainDir > 1.0 {
                    gaps += 1;
                    if gaps >= 2 || line.points().len() > 5 {
                        if !line.evaluate_max_distance(Some(1.5), None) {
                            return Ok(false);
                        }
                        if !self.updateDirectionFromOrigin(
                            self.p - line.project(self.p)
                                + line
                                    .points()
                                    .first()
                                    .copied()
                                    .ok_or(Exceptions::IndexOutOfBoundsException(None))?,
                        ) {
                            return Ok(false);
                        }
                        // check if the first half of the top-line trace is complete.
                        // the minimum code size is 10x10 -> every code has at least 4 gaps
                        //TODO: maybe switch to termination condition based on bottom line length to get a better
                        // finishLine for the right line trace
                        if !finishLine.isValid() && gaps == 4 {
                            // undo the last insert, it will be inserted again after the restart
                            line.pop_back();
                            // gaps -= 1;
                            return Ok(true);
                        }
                    }
                } else if gaps == 0 && line.points().len() >= (2 * maxStepSize) as usize {
                    return Ok(false);
                } // no point in following a line that has no gaps
            }

            if finishLine.isValid() {
                maxStepSize =
                    std::cmp::min(maxStepSize, (finishLine.signedDistance(self.p)) as i32);
            }

            let stepResult = self.traceStep(dEdge, maxStepSize, line.isValid())?;

            if stepResult != StepResult::Found
            // we are successful iff we found an open end across a valid finishLine
            {
                return Ok(stepResult == StepResult::OpenEnd
                    && finishLine.isValid()
                    && (finishLine.signedDistance(self.p)) as i32 <= maxStepSize + 1);
            }
        } //while (true);
    }

    pub fn traceCorner(
        &mut self,
        dir: &mut RXingResultPoint,
        corner: &mut RXingResultPoint,
    ) -> Result<bool> {
        self.step(None);
        // log(p);
        *corner = self.p;
        std::mem::swap(&mut self.d, dir);
        self.traceStep(-1.0 * (*dir), 2, false)?;
        // #ifdef PRINT_DEBUG
        // 		printf("turn: %.0f x %.0f -> %.2f, %.2f\n", p.x, p.y, d.x, d.y);
        // #endif
        Ok(self.isIn(*corner) && self.isIn(self.p))
    }
}<|MERGE_RESOLUTION|>--- conflicted
+++ resolved
@@ -174,13 +174,8 @@
         dEdge: RXingResultPoint,
         maxStepSize: i32,
         goodDirection: bool,
-<<<<<<< HEAD
-    ) -> Result<StepResult, Exceptions> {
+    ) -> Result<StepResult> {
         let dEdge = RXingResultPoint::mainDirection(dEdge);
-=======
-    ) -> Result<StepResult> {
-        let dEdge = RXingResultPoint::mainDirection(*dEdge);
->>>>>>> 118da166
         for breadth in 1..=(if maxStepSize == 1 {
             2
         } else if goodDirection {
