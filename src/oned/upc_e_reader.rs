--- conflicted
+++ resolved
@@ -65,15 +65,10 @@
         Ok(rowOffset)
     }
 
-<<<<<<< HEAD
-    fn checkChecksum(&self, s: &str) -> Result<bool, Exceptions> {
-        self.checkStandardUPCEANChecksum(&convertUPCEtoUPCA(s).ok_or(Exceptions::illegalArgument)?)
-=======
     fn checkChecksum(&self, s: &str) -> Result<bool> {
         self.checkStandardUPCEANChecksum(
             &convertUPCEtoUPCA(s).ok_or(Exceptions::IllegalArgumentException(None))?,
         )
->>>>>>> 118da166
     }
 
     fn decodeEnd(&self, row: &crate::common::BitArray, endStart: usize) -> Result<[usize; 2]> {
